--- conflicted
+++ resolved
@@ -190,10 +190,6 @@
         return sys.maxsize, None
 
 
-<<<<<<< HEAD
-# TODO Not Allowed addr ranges -> Blacklist
-=======
->>>>>>> 6805475a
 class MEWUnpacker(DefaultUnpacker):
     def __init__(self, sample):
         super().__init__(sample)
