import unipacker
from setuptools import setup, find_packages

__VERSION__ = unipacker.__VERSION__
__NAME__ = 'unipacker'

with open('README.md') as readme_file:
    README = readme_file.read()

setup(
    name=__NAME__,
    version=__VERSION__,
    python_requires='>=3.6',
    author='Un{i}packer Team',
    author_email='masrepus97@gmail.com',
    description='Automatic and platform-independent unpacker for Windows binaries based on emulation',
    long_description=README,
    long_description_content_type='text/markdown',
    license='GPL-2.0',
    url='https://github.com/unipacker/unipacker',
    packages=find_packages(),
    include_package_data=True,
    install_requires=[
        'yara-python',
        'pefile',
<<<<<<< HEAD
        'cmd2',
        'unicorn-unipacker',
        'capstone',
        'colorama',
=======
        'cmd2==0.9.12',
        'unicorn-unipacker==1.0.3b7',
>>>>>>> fe7b3c85
        'pyreadline; platform_system == "Windows"',
        'gnureadline; platform_system == "Darwin"',
    ],
    test_suite='Tests',
    entry_points={
        'console_scripts': [
            'unipacker=unipacker.shell:main'
        ]
    },
    package_data={
        'unipacker': ['*', 'DLLs/*']
    }
)<|MERGE_RESOLUTION|>--- conflicted
+++ resolved
@@ -23,15 +23,10 @@
     install_requires=[
         'yara-python',
         'pefile',
-<<<<<<< HEAD
-        'cmd2',
-        'unicorn-unipacker',
+        'cmd2==0.9.12',
+        'unicorn-unipacker==1.0.3b7',
         'capstone',
         'colorama',
-=======
-        'cmd2==0.9.12',
-        'unicorn-unipacker==1.0.3b7',
->>>>>>> fe7b3c85
         'pyreadline; platform_system == "Windows"',
         'gnureadline; platform_system == "Darwin"',
     ],
